package org.janelia.correlations;

import java.util.HashMap;
import java.util.Iterator;
import java.util.Set;
import java.util.TreeMap;
import java.util.TreeSet;

import net.imglib2.Cursor;
import net.imglib2.RandomAccess;
import net.imglib2.RandomAccessibleInterval;
import net.imglib2.img.array.ArrayCursor;
import net.imglib2.img.array.ArrayImg;
import net.imglib2.img.array.ArrayImgs;
import net.imglib2.img.basictypeaccess.array.DoubleArray;
import net.imglib2.img.basictypeaccess.array.FloatArray;
import net.imglib2.type.NativeType;
import net.imglib2.type.numeric.RealType;
import net.imglib2.type.numeric.real.DoubleType;
import net.imglib2.type.numeric.real.FloatType;
import net.imglib2.view.IntervalView;
import net.imglib2.view.Views;

import org.janelia.utility.ConstantPair;
import org.janelia.utility.SerializableConstantPair;
import org.janelia.utility.sampler.DenseXYSampler;




/**
 * @author Philipp Hanslovsky <hanslovskyp@janelia.hhmi.org>
 *
 * A {@link CorrelatonsObject} calculates and stores the parameters of a fit to
 * correllation data. Use {@link CorrelationsObject.Options} to specify the fitter
 * as well as the sample ranges (by stride and fitIntervalLength) of the fit.
 * {@link CorrelationsObject.Meta} stores meta information, such as the position
 * of the current image in z-direction.
 *
 */
public class CorrelationsObject extends AbstractCorrelationsObject implements CorrelationsObjectInterface {



	private final HashMap<Long, RandomAccessibleInterval<FloatType> > correlationsMap;
	private final HashMap<Long, RandomAccessibleInterval<FloatType> > fitMap;



	/**
	 * @return the correlationsMap
	 */
	public HashMap<Long, RandomAccessibleInterval<FloatType>> getCorrelationsMap() {
		return correlationsMap;
	}


	/**
	 * @return the metaMap
	 */
	@Override
	public TreeMap<Long, Meta> getMetaMap() {
		return metaMap;
	}


	/**
	 * @return the fitMap
	 */
	public HashMap<Long, RandomAccessibleInterval<FloatType>> getFitMap() {
		return fitMap;
	}


	/**
	 * @return the zMin
	 */
	@Override
	public long getzMin() {
		return zMin;
	}


	/**
	 * @return the zMax
	 */
	@Override
	public long getzMax() {
		return zMax;
	}


	public CorrelationsObject(
			final HashMap<Long, RandomAccessibleInterval<FloatType>> correlationsMap,
			final TreeMap<Long, Meta> metaMap) {
		super( metaMap );
		this.correlationsMap = correlationsMap;
		this.fitMap = new HashMap<Long, RandomAccessibleInterval<FloatType>>();

	}


	public CorrelationsObject() {
		this(new HashMap<Long, RandomAccessibleInterval<FloatType>>(),
				new TreeMap<Long, Meta>());
	}


	public void addCorrelationImage(final long index,
			final RandomAccessibleInterval<FloatType> correlations,
			final Meta meta)
	{
		this.correlationsMap.put(index, correlations);
		this.addToMeta( index, meta );
	}

	/**
	 * Extract correlations and coordinates at (x,y,z)
	 *
	 * @param x extract correlations at x
	 * @param y extract correlations at y
	 * @param z extract correlations at z
	 * @return {@link Pair} holding correlations and coordinates in terms of z slices. The actual "thicknesses" or real world coordinates need to be saved seperately.
	 */
	@Override
	public ConstantPair<RandomAccessibleInterval<FloatType>, RandomAccessibleInterval<FloatType> > extractCorrelationsAt(final long x, final long y, final long z) {
		final IntervalView<FloatType> entryA         = Views.hyperSlice( Views.hyperSlice( correlationsMap.get( z ), 0, x ), 0, y );
		final ArrayImg<FloatType, FloatArray> entryB = ArrayImgs.floats(entryA.dimension(0));

		long zPosition = metaMap.get(z).zCoordinateMin;
		final ArrayCursor<FloatType> cursor = entryB.cursor();

		while ( cursor.hasNext() ) {
			cursor.next().set( zPosition );
			++zPosition;
		}

		assert zPosition == metaMap.get(z).zCoordinateMax: "Inconsistency!";

		return new ConstantPair<RandomAccessibleInterval<FloatType>, RandomAccessibleInterval<FloatType> >( entryA, entryB );
	}


	@Override
	public ConstantPair<RandomAccessibleInterval<DoubleType>, RandomAccessibleInterval<DoubleType>> extractDoubleCorrelationsAt(
			final long x, final long y, final long z) {
		final IntervalView<FloatType> entryAFloat      = Views.hyperSlice( Views.hyperSlice( correlationsMap.get( z ), 0, x ), 0, y );
		final ArrayImg<DoubleType, DoubleArray> entryA = ArrayImgs.doubles(entryAFloat.dimension(0));
		final ArrayImg<DoubleType, DoubleArray> entryB = ArrayImgs.doubles(entryAFloat.dimension(0));

		long zPosition               = metaMap.get(z).zCoordinateMin;

		final Cursor<FloatType> cursorFloat   = Views.flatIterable( entryAFloat ).cursor();
		final ArrayCursor<DoubleType> cursorA = entryA.cursor();
		final ArrayCursor<DoubleType> cursorB = entryB.cursor();

		while ( cursorA.hasNext() ) {
			cursorA.next().set( cursorFloat.next().getRealDouble() );
			cursorB.next().set( zPosition );
			++zPosition;
		}

		assert zPosition == metaMap.get(z).zCoordinateMax: "Inconsistency!";

		return new ConstantPair<RandomAccessibleInterval<DoubleType>, RandomAccessibleInterval<DoubleType> >( entryA, entryB );
	}


	@Override
	public ArrayImg<DoubleType, DoubleArray> toMatrix (
			final long x,
			final long y) {
		final Iterator<Long> iterator = this.metaMap.keySet().iterator();
        final long zMin = iterator.next();
        long zMaxTmp = zMin;

        while ( iterator.hasNext() )
                zMaxTmp = iterator.next();
        final long zMax = zMaxTmp + 1;
        return toMatrix( x, y, zMin, zMax );
	}

	@Override
	public ArrayImg<DoubleType, DoubleArray> toMatrix(
			final long x,
			final long y,
			final long zMin,
			final long zMax ) {
		 final int nSlices = this.getMetaMap().size();
         final ArrayImg<DoubleType, DoubleArray> matrix = ArrayImgs.doubles( nSlices, nSlices );

         this.toMatrix(x, y, matrix);

         return matrix;
	}


	@Override
	public void toMatrix(
			final long x,
			final long y,
			final RandomAccessibleInterval<DoubleType> matrix) {
		for ( final DoubleType m : Views.flatIterable( matrix ) ) {
            m.set( Double.NaN );
		}



	    for ( long zRef = zMin; zRef < zMax; ++zRef ) {
	   	     final RandomAccessibleInterval<FloatType> correlationsAt = this.correlationsMap.get( zRef );
	            final long relativeZ = zRef - zMin;
	            final IntervalView<DoubleType> row = Views.hyperSlice( matrix, 1, relativeZ);

	            final RandomAccess<FloatType> correlationsAccess = correlationsAt.randomAccess();
	            final RandomAccess<DoubleType> rowAccess         = row.randomAccess();

	            correlationsAccess.setPosition( x, 0 );
	            correlationsAccess.setPosition( y, 1 );
	            correlationsAccess.setPosition( 0, 2 );

	            final Meta meta = this.metaMap.get( zRef );

	            rowAccess.setPosition( Math.max( meta.zCoordinateMin - zMin, 0 ), 0 );

	            for ( long zComp = meta.zCoordinateMin; zComp < meta.zCoordinateMax; ++zComp ) {
	                    if ( zComp < zMin || zComp >= zMax ) {
	                            correlationsAccess.fwd( 2 );
	                            continue;
	                    }
	                    rowAccess.get().set( correlationsAccess.get().getRealDouble() );
	                    rowAccess.fwd( 0 );
	                    correlationsAccess.fwd( 2 );

	            }
	    }

	}


	@Override
	public Set<SerializableConstantPair<Long, Long>> getXYCoordinates() {
		final Long firstKey = this.metaMap.firstKey();
		final RandomAccessibleInterval<FloatType> firstEl = this.correlationsMap.get( firstKey );
		final DenseXYSampler sampler = new DenseXYSampler( firstEl.dimension( 0 ), firstEl.dimension( 1 ) );
		final TreeSet<SerializableConstantPair<Long, Long>> result = new TreeSet< SerializableConstantPair<Long, Long> >();
		for ( final SerializableConstantPair<Long, Long> s : sampler ) {
			result.add( s );
		}
		return result;
	}


	@Override
	public <T extends RealType<T> & NativeType<T>> void toCorrelationStripe(
			final long x, final long y, final RandomAccessibleInterval< T > stripe) {
		assert stripe.numDimensions() == 2;
		// stripe should have odd dimension 0 ( range + reference + range = 2*n+1 values at each row )
		assert ( stripe.dimension( 0 ) & 1 ) == 1;
		assert stripe.dimension( 1 ) == this.zMax - this.zMin;
		for ( final T s : Views.flatIterable( stripe ) )
			s.setReal( Double.NaN );

		final long midIndex = stripe.dimension( 0 ) / 2;

		for ( long zRef = this.zMin, zeroBasedCount = 0; zRef < this.zMax; ++zRef, ++zeroBasedCount ) {
			final IntervalView<T> hs = Views.hyperSlice( stripe, 1, zeroBasedCount );
			final Meta meta = this.metaMap.get( zRef );
			final RandomAccessibleInterval<FloatType> corr = this.correlationsMap.get( zRef );

			final RandomAccess<T> target   = hs.randomAccess();
			final Cursor<FloatType> source = Views.flatIterable( corr ).cursor();

			final long relativeStart = midIndex - ( meta.zPosition - meta.zCoordinateMin );
			target.setPosition( relativeStart, 0 );
			while( source.hasNext() ) {
				target.get().setReal( source.next().get() );
				target.fwd( 0 );
			}
		}
	}


<<<<<<< HEAD
	@Override
	public long getxMin() {
		return 0;
	}


	@Override
	public long getyMin() {
		return 0;
	}


	@Override
	public long getxMax() {
		if ( this.correlationsMap.size() > 0 )
			return this.correlationsMap.values().iterator().next().dimension( 0 );
		else
			return 0;
	}


	@Override
	public long getyMax() {
		if ( this.correlationsMap.size() > 0 )
			return this.correlationsMap.values().iterator().next().dimension( 1 );
		else
			return 0;
	}


	
}
 
=======

}
>>>>>>> f978c2ed
<|MERGE_RESOLUTION|>--- conflicted
+++ resolved
@@ -280,7 +280,6 @@
 	}
 
 
-<<<<<<< HEAD
 	@Override
 	public long getxMin() {
 		return 0;
@@ -311,10 +310,4 @@
 	}
 
 
-	
-}
- 
-=======
-
-}
->>>>>>> f978c2ed
+}