--- conflicted
+++ resolved
@@ -18,12 +18,7 @@
 import net.imglib2.img.array.ArrayImgs;
 import net.imglib2.img.display.imagej.ImageJFunctions;
 import net.imglib2.img.list.ListImg;
-<<<<<<< HEAD
 import net.imglib2.img.list.ListRandomAccess;
-=======
-import net.imglib2.interpolation.randomaccess.NLinearInterpolatorFactory;
-import net.imglib2.interpolation.randomaccess.NearestNeighborInterpolatorFactory;
->>>>>>> a20a9ccb
 import net.imglib2.outofbounds.OutOfBounds;
 import net.imglib2.realtransform.RealViews;
 import net.imglib2.type.NativeType;
@@ -204,14 +199,9 @@
     	final int nMatrixDimensions      = multipliedMatrix.numDimensions();
     	final LUTRealTransform transform = new LUTRealTransform( lut, nMatrixDimensions, nMatrixDimensions );
 
-<<<<<<< HEAD
         // use multiplied matrix
 		RealRandomAccessible<RealComposite<DoubleType>> fits = correlationFit.estimateFromMatrix( multipliedMatrix, lut, weights, multipliers, transform, options);
 		correlationFit.raster( fits, localFits );
-=======
-		// use multiplied matrix before warping!
-		LocalizedCorrelationFit.estimateFromMatrix( multipliedMatrix, lut, transform, options.comparisonRange, correlationFitModel, localFits, options.forceMontonicity );
->>>>>>> a20a9ccb
 
 		// use original matrix to estimate multipliers
 		EstimateQualityOfSlice.estimateQuadraticFromMatrix( matrix,
@@ -236,11 +226,7 @@
 				matrixRA.setPosition( k, 1 );
 				multipliedMatrixRA.setPosition( k, 1 );
 				multipliedMatrixRA.get().set( matrixRA.get() );
-<<<<<<< HEAD
 				if ( k != z )
-=======
-				if ( z != k )
->>>>>>> a20a9ccb
 					multipliedMatrixRA.get().mul( multipliers[z]*multipliers[k] );
 			}
 		}
