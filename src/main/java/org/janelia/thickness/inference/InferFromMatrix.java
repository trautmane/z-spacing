--- conflicted
+++ resolved
@@ -10,15 +10,11 @@
 import mpicbg.models.Model;
 import mpicbg.models.NotEnoughDataPointsException;
 import net.imglib2.Cursor;
-<<<<<<< HEAD
+import net.imglib2.RandomAccess;
 import net.imglib2.RandomAccessibleInterval;
 import net.imglib2.RealRandomAccessible;
-=======
-import net.imglib2.RandomAccess;
-import net.imglib2.RandomAccessibleInterval;
 import net.imglib2.img.array.ArrayImg;
 import net.imglib2.img.array.ArrayImgFactory;
->>>>>>> f87dba10
 import net.imglib2.img.array.ArrayImgs;
 import net.imglib2.img.display.imagej.ImageJFunctions;
 import net.imglib2.img.list.ListImg;
@@ -139,7 +135,7 @@
     		
     		final PermutationTransform permutation       = new PermutationTransform( inverse, nMatrixDim, nMatrixDim ); // need to create Transform into source?
     		final IntervalView<T> matrix                 = Views.interval( new TransformView< T >( inputMatrix, permutation ), inputMatrix );
-			IntervalView<T> multipliedMatrix             = Views.interval(new TransformView<T>(inputMultipliedMatrix, permutation), inputMultipliedMatrix);
+			IntervalView<T> multipliedMatrix             = Views.interval( new TransformView<T>(inputMultipliedMatrix, permutation), inputMultipliedMatrix );
 //    		final IntervalView<DoubleType> currentLutImg = Views.interval( new TransformView< DoubleType >( ArrayImgs.doubles( lut, n ), permutation ), new FinalInterval( n ) ); // use this?
     		
     		if ( iteration == 0 )
@@ -155,7 +151,7 @@
     				categorizer, 
     				localFits,
     				options);
-    		
+    		System.out.println( Arrays.toString( shifts ) );
     		this.applyShifts( 
     				permutedLut, // rewrite interface to use view on permuted lut? probably not
     				shifts, 
@@ -163,9 +159,10 @@
     				startingCoordinates,
     				permutation.copyToDimension( 1, 1 ), 
     				options);
-
+			System.out.println( Arrays.toString( permutedLut ) );
 			ReplaceNaNs.replace( permutedLut );
-    		
+			System.out.println( Arrays.toString( inverse ) );
+			System.out.println( Arrays.toString( permutedLut ) +"\n");
     		if ( !options.withReorder )
     			preventReorder( permutedLut, options ); // 
     		
@@ -203,33 +200,18 @@
     	final int nMatrixDimensions      = multipliedMatrix.numDimensions();
     	final LUTRealTransform transform = new LUTRealTransform( lut, nMatrixDimensions, nMatrixDimensions );
 
-<<<<<<< HEAD
-		RealRandomAccessible<RealComposite<DoubleType>> fits = correlationFit.estimateFromMatrix(matrix, lut, weights, multipliers, transform, options);
+        // use multiplied matrix
+		RealRandomAccessible<RealComposite<DoubleType>> fits = correlationFit.estimateFromMatrix( multipliedMatrix, lut, weights, multipliers, transform, options);
 		correlationFit.raster( fits, localFits );
-
-//		LocalizedCorrelationFit.estimateFromMatrix( matrix, lut, weights, multipliers, transform, options.comparisonRange, correlationFitModel, localFits, options.forceMonotonicity);
-
-		EstimateQualityOfSlice.estimateQuadraticFromMatrix(matrix,
-=======
-		// use multiplied matrix before warping!
-		LocalizedCorrelationFit.estimateFromMatrix( multipliedMatrix, lut, weights, multipliers, transform, options.comparisonRange, correlationFitModel, localFits, options.forceMontonicity );
 
 		// use original matrix to estimate multipliers
 		EstimateQualityOfSlice.estimateQuadraticFromMatrix( matrix,
->>>>>>> f87dba10
 				weights,
 				multipliers,
 				lut,
 				localFits,
 				options.multiplierGenerationRegularizerWeight,
 				options.comparisonRange,
-<<<<<<< HEAD
-				options.multiplierEstimationIterations);
-
-		for ( int i = 0; i < multipliers.length; ++i ) {
-			final double diff = 1.0 - multipliers[ i ];
-			weights[ i ] = 1.0;//Math.exp( -0.5*diff*diff / ( options.multiplierWeightsSigma ) );
-=======
 				options.multiplierEstimationIterations );
 
 		// write multiplied matrix to multipliedMatrix
@@ -245,10 +227,12 @@
 				matrixRA.setPosition( k, 1 );
 				multipliedMatrixRA.setPosition( k, 1 );
 				multipliedMatrixRA.get().set( matrixRA.get() );
-				multipliedMatrixRA.get().mul( multipliers[z]*multipliers[k] );
+				if ( k != z )
+					multipliedMatrixRA.get().mul( multipliers[z]*multipliers[k] );
 			}
->>>>>>> f87dba10
-		}
+		}
+
+//		ImageJFunctions.show( multipliedMatrix );
 
 
 		// delete this?
@@ -269,6 +253,7 @@
 		
 		final double[] mediatedShifts = new double[ lut.length ];
 		this.shiftMediator.mediate( shifts, mediatedShifts );
+		System.out.println( " BLAB " + Arrays.toString( mediatedShifts ) );
 		
 		return mediatedShifts;
     }
