package org.janelia.thickness;

import java.util.ArrayList;
import java.util.TreeMap;

import net.imglib2.RandomAccess;
import net.imglib2.RandomAccessibleInterval;
import net.imglib2.img.list.ListCursor;
import net.imglib2.img.list.ListImg;
import net.imglib2.type.numeric.RealType;
import net.imglib2.type.numeric.real.DoubleType;

import org.janelia.thickness.inference.Options;
import org.janelia.thickness.lut.LUTRealTransform;
import org.janelia.utility.tuple.ConstantPair;

public class ShiftCoordinates {
	
	public static TreeMap< Long, ArrayList< ConstantPair<Double, Double> > > collectShiftsFromMatrix(
			final double[] coordinates, 
			final RandomAccessibleInterval< DoubleType > correlations, 
			final double[] weights,
			final double[] multipliers,
			final LUTRealTransform lut ) {
		
		final RandomAccess<DoubleType> corrAccess = correlations.randomAccess();
		
		final TreeMap<Long, ArrayList<ConstantPair<Double, Double> > > weightedShifts = new TreeMap< Long, ArrayList< ConstantPair<Double, Double> > >();
		
		final double[] reference = new double[ 1 ];
		
		// i is reference index, k is comparison index
		for ( int i = 0; i < correlations.dimension( 1 ); ++i ) {
			
			corrAccess.setPosition( i, 1 );
			
			for ( int k = 0; k < correlations.dimension( 0 ); ++k ) {
				
				corrAccess.setPosition( k, 0 );
				
				if ( Double.isNaN( corrAccess.get().getRealDouble() ) )
					continue;
				
				ArrayList< ConstantPair< Double, Double > > localShifts = weightedShifts.get( ( long ) k );
				if ( localShifts == null ) {
					localShifts = new ArrayList<ConstantPair<Double,Double>>();
					weightedShifts.put( (long) k, localShifts );
				}
				
				final double m = ( k == i ) ? 1.0 : multipliers[ i ];
				
				/* TODO inverts because LUTRealTransform can only increasing */
				reference[ 0 ] = -corrAccess.get().get() * m;
				
				lut.applyInverse( reference, reference );
				
				if ( reference[ 0 ] == Double.MAX_VALUE || reference[ 0 ] == -Double.MAX_VALUE )
					continue;
				
				// rel: negative coordinates of k wrt to local coordinate system of i
				final double rel = coordinates[ i ] - coordinates[ k ];
				
				/* current location */
				final double shift = ( k < i ) ? rel - reference[ 0 ] : rel + reference[ 0 ];
				
//				localShifts.add( new ConstantPair<Double, Double>( shift, weights[ i ] * 1.0 / ( Math.abs( i - k ) + 1 ) ) );
				localShifts.add( new ConstantPair<Double, Double>( shift, weights[ i ] ) );
//				if ( k == 350 ) {
//					IJ.log( k +  " from " + i + ": s=" + shift + ", m=" + m +  ", r=" + corrAccess.get().get() );
//				}
			}
		}
		return weightedShifts;
	}
	
	public static < T extends RealType< T > > TreeMap< Long, ArrayList< ConstantPair<Double, Double> > > collectShiftsFromMatrix(
			final double[] coordinates, 
			final RandomAccessibleInterval< T > correlations, 
			final double[] weights,
			final double[] multipliers,
			final ListImg< double[] > localFits,
			Options options ) {
		
		final RandomAccess< T > corrAccess1 = correlations.randomAccess();
		final RandomAccess< T > corrAccess2 = correlations.randomAccess();
		
		final TreeMap<Long, ArrayList<ConstantPair<Double, Double> > > weightedShifts = new TreeMap< Long, ArrayList< ConstantPair<Double, Double> > >();
		
		final double[] reference = new double[ 1 ];
		
		final ListCursor<double[]> cursor = localFits.cursor();
		
		
		// i is reference index, k is comparison index
		long width = correlations.dimension(0);
		long height = correlations.dimension(1);
		for ( int i = 0; i < height; ++i ) {
			
			corrAccess1.setPosition( i, 1 );
			corrAccess2.setPosition( i, 1 );
			final double[] localFit = cursor.next();
			final LUTRealTransform lut = new LUTRealTransform( localFit, 1, 1 );

			double minMeasurement1 = Double.MAX_VALUE;
			double minMeasurement2 = Double.MAX_VALUE;

			int startDist = 0; // TODO start at 1?
			for ( int dist = startDist, up = i + startDist, down = i - startDist;
				  dist <= options.comparisonRange;
				  ++dist, ++up, --down )
			{
//			for ( int k = 0; k < width; ++k ) {

				if ( up < width ) {
					corrAccess1.setPosition(up, 0);

					double measurement = corrAccess1.get().getRealDouble();
					if ( Double.isNaN(measurement) || measurement <= options.minimumCorrelationValue || ( options.forceMonotonicity && measurement >= minMeasurement1 ) )
					{

					} else {

						minMeasurement1 = measurement;
						ArrayList<ConstantPair<Double, Double>> localShifts = weightedShifts.get((long) up);
						if (localShifts == null) {
							localShifts = new ArrayList<ConstantPair<Double, Double>>();
							weightedShifts.put((long) up, localShifts);
						}

						final double m = (up == i) ? 1.0 : multipliers[i] * multipliers[up];
				
				/* TODO inverts because LUTRealTransform can only increasing */
						reference[0] = -measurement * m;

						lut.applyInverse(reference, reference);

						if (reference[0] == Double.MAX_VALUE || reference[0] == -Double.MAX_VALUE)
							continue;

						// rel: negative coordinates of k wrt to local coordinate system of i
						final double rel = coordinates[i] - coordinates[up];
				
				/* current location */
						// check is not necessary
						final double shift = (up < i) ? rel - reference[0] : rel + reference[0];
//						final double shift = rel + reference[0];

//				localShifts.add( new ConstantPair<Double, Double>( shift, weights[ i ] * 1.0 / ( Math.abs( i - k ) + 1 ) ) );
						localShifts.add(new ConstantPair<Double, Double>(shift, weights[i] * weights[up]));
					}
				}

<<<<<<< HEAD
				if ( down >= 0 )
				{
					corrAccess2.setPosition(down, 0);

					double measurement = corrAccess2.get().getRealDouble();
					if ( Double.isNaN(measurement) || measurement < options.minimumCorrelationValue || ( options.forceMonotonicity && measurement >= minMeasurement2) )
					{

					} else {

						minMeasurement2 = measurement;
						ArrayList<ConstantPair<Double, Double>> localShifts = weightedShifts.get((long) down);
						if (localShifts == null) {
							localShifts = new ArrayList<ConstantPair<Double, Double>>();
							weightedShifts.put((long) down, localShifts);
						}

						final double m = (down == i) ? 1.0 : multipliers[i] * multipliers[down];

				/* TODO inverts because LUTRealTransform can only increasing */
						reference[0] = -measurement * m;

						lut.applyInverse(reference, reference);

						if (reference[0] == Double.MAX_VALUE || reference[0] == -Double.MAX_VALUE)
							continue;

						// rel: negative coordinates of k wrt to local coordinate system of i
						final double rel = coordinates[i] - coordinates[down];

=======
				
				/* TODO inverts because LUTRealTransform can only increasing */
				reference[ 0 ] = -measurement;
				
				lut.applyInverse( reference, reference );
				
				if ( reference[ 0 ] == Double.MAX_VALUE || reference[ 0 ] == -Double.MAX_VALUE )
					continue;
				
				// rel: negative coordinates of k wrt to local coordinate system of i
				final double rel = coordinates[ i ] - coordinates[ k ];
				
>>>>>>> f87dba10
				/* current location */
						// check is not necessary
						final double shift = (down < i) ? rel - reference[0] : rel + reference[0];
//						final double shift = rel - reference[0];

//				localShifts.add( new ConstantPair<Double, Double>( shift, weights[ i ] * 1.0 / ( Math.abs( i - k ) + 1 ) ) );
						localShifts.add(new ConstantPair<Double, Double>(shift, weights[i] * weights[down]));
					}
				}
			}
		}
		return weightedShifts;
	}
	
	
	public static TreeMap< Long, ArrayList< ConstantPair< Double, Double > > > collectShiftsFromMatrix(
			final RandomAccessibleInterval< DoubleType > localCoordinates,
			final RandomAccessibleInterval< DoubleType > localMatrices,
			final RandomAccessibleInterval< DoubleType > localWeights,
			final double[] multipliers,
			final LUTRealTransform lut,
			final int x,
			final int y
			) {
		
		final RandomAccess<DoubleType> matrixAccess     = localMatrices.randomAccess();
		final RandomAccess<DoubleType> coordinateAccess = localCoordinates.randomAccess();
		final RandomAccess<DoubleType> weightAccess     = localWeights.randomAccess();
		
		final TreeMap<Long, ArrayList<ConstantPair<Double, Double> > > weightedShifts = 
				new TreeMap< Long, ArrayList< ConstantPair<Double, Double> > >();
		final double[] reference = new double[ 1 ];
		
		for ( int i = 0; i < localMatrices.dimension( 1 ); ++i ) {
			matrixAccess.setPosition( i, 1 );
			
			coordinateAccess.setPosition( i, 0 );
			final double ci = coordinateAccess.get().get();
			
			weightAccess.setPosition( i,  0 );
			
			for ( int k = 0; k < localMatrices.dimension( 0 ); ++k ) {
				
				matrixAccess.setPosition( k, 0 );
				
				coordinateAccess.setPosition( k, 0 );
				final double ck = coordinateAccess.get().get();
			
				final double mValue = matrixAccess.get().get();
				if ( Double.isNaN( mValue) )
					continue;
				
				ArrayList< ConstantPair< Double, Double > > localShifts = weightedShifts.get( ( long ) k );
				if ( localShifts == null ) {
					localShifts = new ArrayList<ConstantPair<Double,Double>>();
					weightedShifts.put( (long) k, localShifts );
				}
				
				final double mult = ( k == i ) ? 1.0 : multipliers[ i ];
				/* TODO inverts because LUTRealTransform can only increasing */
				reference[ 0 ] = -mValue * mult;
				
				lut.applyInverse( reference, reference );

				
				if ( reference[ 0 ] == Double.MAX_VALUE || reference[ 0 ] == -Double.MAX_VALUE ) {
					continue;
				}
				
				final double rel = ci - ck;
				
				/* current location */
				final double shift = ( k < i ) ? rel - reference[ 0 ] : rel + reference[ 0 ];
				
				localShifts.add( new ConstantPair<Double, Double>( shift, weightAccess.get().get() ) );
			}
			
		}

		return weightedShifts;
		
	}
	


}<|MERGE_RESOLUTION|>--- conflicted
+++ resolved
@@ -127,36 +127,33 @@
 							weightedShifts.put((long) up, localShifts);
 						}
 
-						final double m = (up == i) ? 1.0 : multipliers[i] * multipliers[up];
-				
-				/* TODO inverts because LUTRealTransform can only increasing */
-						reference[0] = -measurement * m;
+						/* TODO inverts because LUTRealTransform can only increasing */
+						reference[0] = -measurement;
 
 						lut.applyInverse(reference, reference);
 
-						if (reference[0] == Double.MAX_VALUE || reference[0] == -Double.MAX_VALUE)
-							continue;
-
-						// rel: negative coordinates of k wrt to local coordinate system of i
-						final double rel = coordinates[i] - coordinates[up];
-				
-				/* current location */
-						// check is not necessary
-						final double shift = (up < i) ? rel - reference[0] : rel + reference[0];
+						if (!(reference[0] == Double.MAX_VALUE || reference[0] == -Double.MAX_VALUE)) {
+
+							// rel: negative coordinates of k wrt to local coordinate system of i
+							final double rel = coordinates[i] - coordinates[up];
+				
+				/* current location */
+							// check is not necessary
+							final double shift = (up < i) ? rel - reference[0] : rel + reference[0];
 //						final double shift = rel + reference[0];
 
 //				localShifts.add( new ConstantPair<Double, Double>( shift, weights[ i ] * 1.0 / ( Math.abs( i - k ) + 1 ) ) );
-						localShifts.add(new ConstantPair<Double, Double>(shift, weights[i] * weights[up]));
+							localShifts.add(new ConstantPair<Double, Double>(shift, weights[i] * weights[up]));
+						}
 					}
 				}
 
-<<<<<<< HEAD
 				if ( down >= 0 )
 				{
 					corrAccess2.setPosition(down, 0);
 
 					double measurement = corrAccess2.get().getRealDouble();
-					if ( Double.isNaN(measurement) || measurement < options.minimumCorrelationValue || ( options.forceMonotonicity && measurement >= minMeasurement2) )
+					if ( Double.isNaN(measurement) || measurement <= options.minimumCorrelationValue || ( options.forceMonotonicity && measurement >= minMeasurement2) )
 					{
 
 					} else {
@@ -168,40 +165,23 @@
 							weightedShifts.put((long) down, localShifts);
 						}
 
-						final double m = (down == i) ? 1.0 : multipliers[i] * multipliers[down];
-
-				/* TODO inverts because LUTRealTransform can only increasing */
-						reference[0] = -measurement * m;
+						/* TODO inverts because LUTRealTransform can only increasing */
+						reference[0] = -measurement;
 
 						lut.applyInverse(reference, reference);
 
-						if (reference[0] == Double.MAX_VALUE || reference[0] == -Double.MAX_VALUE)
-							continue;
-
-						// rel: negative coordinates of k wrt to local coordinate system of i
-						final double rel = coordinates[i] - coordinates[down];
-
-=======
-				
-				/* TODO inverts because LUTRealTransform can only increasing */
-				reference[ 0 ] = -measurement;
-				
-				lut.applyInverse( reference, reference );
-				
-				if ( reference[ 0 ] == Double.MAX_VALUE || reference[ 0 ] == -Double.MAX_VALUE )
-					continue;
-				
-				// rel: negative coordinates of k wrt to local coordinate system of i
-				final double rel = coordinates[ i ] - coordinates[ k ];
-				
->>>>>>> f87dba10
-				/* current location */
-						// check is not necessary
-						final double shift = (down < i) ? rel - reference[0] : rel + reference[0];
+						if (!(reference[0] == Double.MAX_VALUE || reference[0] == -Double.MAX_VALUE)) {
+
+							// rel: negative coordinates of k wrt to local coordinate system of i
+							final double rel = coordinates[i] - coordinates[down];
+				/* current location */
+							// check is not necessary
+							final double shift = (down < i) ? rel - reference[0] : rel + reference[0];
 //						final double shift = rel - reference[0];
 
 //				localShifts.add( new ConstantPair<Double, Double>( shift, weights[ i ] * 1.0 / ( Math.abs( i - k ) + 1 ) ) );
-						localShifts.add(new ConstantPair<Double, Double>(shift, weights[i] * weights[down]));
+							localShifts.add(new ConstantPair<Double, Double>(shift, weights[i] * weights[down]));
+						}
 					}
 				}
 			}
