--- conflicted
+++ resolved
@@ -382,15 +382,9 @@
 	public static void main( final String[] args )
 	{
 		new ImageJ();
-<<<<<<< HEAD
 //		final ImagePlus imp = new ImagePlus( "/data/hanslovskyp/davi_toy_set/substacks/shuffle/03/data/data.tif" );
 		final ImagePlus imp = new FolderOpener().openFolder( "/data/hanslovskyp/forPhilipp/substacks/03/data/" );
 //		final ImagePlus imp = new FolderOpener().openFolder( "/data/hanslovskyp/davi_toy_set/data/seq" );
-=======
-		final ImagePlus imp = new ImagePlus( "/data/hanslovskyp/davi_toy_set/substacks/shuffle/03/data/data.tif" );
-//		final ImagePlus imp = new FolderOpener().openFolder( "/data/hanslovskyp/forPhilipp/substacks/03/data/" );
-//		ImagePlus imp = new FolderOpener().openFolder( "/data/hanslovskyp/davi_toy_set/data/seq" );
->>>>>>> 2dc9298e
 //		final ImagePlus imp = new ImagePlus( "/data/hanslovskyp/strip-example-small.tif" );
 		imp.show();
 		new ZPositionCorrection().run( "" );
