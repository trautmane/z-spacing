package org.janelia.thickness.plugin;

import fiji.util.gui.GenericDialogPlus;
import ij.IJ;
import ij.ImageJ;
import ij.ImagePlus;
import ij.ImageStack;
import ij.gui.GenericDialog;
import ij.plugin.FolderOpener;
import ij.plugin.PlugIn;
import ij.process.FloatProcessor;
import ij.process.FloatStatistics;
import ij.process.ImageConverter;

import java.io.File;
import java.util.ArrayList;
import java.util.Arrays;
import java.util.concurrent.Callable;
import java.util.concurrent.ExecutorService;
import java.util.concurrent.Executors;

import mpicbg.ij.util.Filter;
import mpicbg.models.IllDefinedDataPointsException;
import mpicbg.models.NotEnoughDataPointsException;
import mpicbg.models.TranslationModel1D;
import net.imglib2.RandomAccess;
import net.imglib2.RandomAccessibleInterval;
import net.imglib2.RealRandomAccessible;
import net.imglib2.converter.RealDoubleConverter;
import net.imglib2.converter.read.ConvertedRandomAccessibleInterval;
import net.imglib2.img.display.imagej.ImageJFunctions;
import net.imglib2.interpolation.randomaccess.NLinearInterpolatorFactory;
import net.imglib2.realtransform.InverseRealTransform;
import net.imglib2.realtransform.InvertibleRealTransform;
import net.imglib2.realtransform.RealTransformRealRandomAccessible;
import net.imglib2.realtransform.RealViews;
import net.imglib2.realtransform.Scale3D;
import net.imglib2.transform.Transform;
import net.imglib2.type.numeric.RealType;
import net.imglib2.type.numeric.real.DoubleType;
import net.imglib2.type.numeric.real.FloatType;
import net.imglib2.view.IntervalView;
import net.imglib2.view.TransformView;
import net.imglib2.view.Views;

import org.janelia.thickness.inference.InferFromMatrix;
import org.janelia.thickness.inference.Options;
import org.janelia.thickness.inference.fits.CorrelationFitAverage;
import org.janelia.thickness.inference.visitor.LazyVisitor;
import org.janelia.thickness.lut.LUTRealTransform;
import org.janelia.thickness.lut.PermutationTransform;
import org.janelia.thickness.lut.SingleDimensionLUTRealTransform;
import org.janelia.thickness.lut.SingleDimensionPermutationTransform;
import org.janelia.thickness.mediator.OpinionMediatorWeightedAverage;
import org.janelia.utility.arrays.ArraySortedIndices;

/**
 * @author Philipp Hanslovsky <hanslovskyp@janelia.hhmi.org>
 *
 */
public class ZPositionCorrection implements PlugIn {

	@Override
	public void run(String arg0) {
		
		Options options = Options.generateDefaultOptions();
		
		final GenericDialogPlus dialog = new GenericDialogPlus( "Correct layer z-positions" );
		dialog.addMessage( "Data source settings : " );
		dialog.addFileField( "Input path (use current image if empty)", "" );
		dialog.addChoice( "Type of input data : ", new String[] { "Matrix", "Image Stack" }, "Image Stack" );
		dialog.addMessage( "Inference settings : " );
		dialog.addMessage( "Section neighbor range :" );
		dialog.addNumericField( "test_maximally :", options.comparisonRange, 0, 6, "layers" );
		dialog.addMessage( "Optimizer :" );
		dialog.addNumericField( "outer_iterations :", options.nIterations, 0, 6, "" );
		dialog.addNumericField( "outer_regularization :", options.shiftProportion, 2, 6, "" );
		dialog.addNumericField( "inner_iterations :", options.multiplierEstimationIterations, 0, 6, "" );
		dialog.addNumericField( "inner_regularization :", options.multiplierGenerationRegularizerWeight, 2, 6, "" );
		dialog.addCheckbox( " allow_reordering", options.withReorder );


		dialog.showDialog();
		
		if ( dialog.wasCanceled() )
			return;
		
		String inputPath      = dialog.getNextString();
		boolean inputIsMatrix = dialog.getNextChoiceIndex() == 0;
		ImagePlus input       = inputPath.equals( "" ) ? IJ.getImage() : FolderOpener.open( inputPath );
		
		options.comparisonRange                       = (int) dialog.getNextNumber();
		options.nIterations                           = (int) dialog.getNextNumber();
		options.shiftProportion                       = dialog.getNextNumber();
		options.multiplierEstimationIterations        = (int) dialog.getNextNumber();
		options.multiplierGenerationRegularizerWeight = dialog.getNextNumber();
		options.withReorder                           = dialog.getNextBoolean();
<<<<<<< HEAD
		options.forceMonotonicity                     = !options.withReorder;
		options.minimumSectionThickness               = 0.0;
=======
		options.forceMontonicity                      = !options.withReorder;
		options.minimumSectionThickness               = 1e-9;
>>>>>>> de287a0d
		
		FloatProcessor matrixFp = inputIsMatrix ? 
				normalize( input ).getProcessor().convertToFloatProcessor() : 
					calculateSimilarityMatrix( input, options.comparisonRange );
		
		
		
		if ( matrixFp == null )
			return;
		
		RandomAccessibleInterval<DoubleType> matrix = wrapDouble( new ImagePlus( "", matrixFp ) );
		
		if ( ! inputIsMatrix ) ImageJFunctions.show( matrix );
		
		double[] startingCoordinates = new double[ (int) matrix.dimension(0) ];
		for (int i = 0; i < startingCoordinates.length; i++)
			startingCoordinates[i] = i;
		
		InferFromMatrix inf = new InferFromMatrix( new CorrelationFitAverage(), new OpinionMediatorWeightedAverage() );
		
		boolean estimatedSuccessfully = false;
		double[] transform = null;
		try {
			transform = inf.estimateZCoordinates( matrix, startingCoordinates, new LazyVisitor(), options );
			estimatedSuccessfully = true;
		} catch (NotEnoughDataPointsException e) {
			// TODO Auto-generated catch block
			e.printStackTrace();
		} catch (IllDefinedDataPointsException e) {
			// TODO Auto-generated catch block
			e.printStackTrace();
		}
		System.out.println( options.toString() );
		
		
		
		if ( estimatedSuccessfully ) {
			
			IJ.log( Arrays.toString( transform ) );
			boolean renderTransformedStack = false;
			
			double[] sortedTransform = transform.clone();
			int[] forward            = new int[ sortedTransform.length ];
			int[] backward           = new int[ sortedTransform.length ];
			
			if ( options.withReorder )
				ArraySortedIndices.sort( sortedTransform, forward, backward );
			else {
				for ( int i = 0; i < forward.length; ++i ) {
					forward[i]  = i;
					backward[i] = i;
				}
			}
			
			int[] permutationArray = backward; // use backward?
			
			PermutationTransform permutation = new PermutationTransform( permutationArray, 2, 2 );
			LUTRealTransform lut = new LUTRealTransform( sortedTransform, 2, 2 );
			RealRandomAccessible<DoubleType> transformedMatrix = generateTransformed( matrix, permutation, lut, new DoubleType( Double.NaN ) );
			
			ImageJFunctions.show( Views.interval( Views.raster( transformedMatrix ), matrix ), "Warped matrix" );
			
			double renderingZScale = 1.0;
			final GenericDialogPlus renderDialog = new GenericDialogPlus( "Rendering." );
			renderDialog.addCheckbox( "Render stack?", renderTransformedStack );
			if ( inputIsMatrix ) renderDialog.addFileField( "Input path (use current image if empty)", "" );
			renderDialog.addNumericField( "Scale result stack", renderingZScale, 4 );
			renderDialog.showDialog();
			
			if ( renderDialog.wasCanceled() )
				return;
			
			renderTransformedStack = renderDialog.getNextBoolean();
			renderingZScale        = renderDialog.getNextNumber();
			
			if ( renderTransformedStack ) {
				ImagePlus stackImp = inputIsMatrix ? getFileFromOption( renderDialog.getNextString() ) : input;
				new ImageConverter( stackImp ).convertToGray32();
				RandomAccessibleInterval< FloatType > stack = ImageJFunctions.wrapFloat( stackImp ); 
				
				SingleDimensionPermutationTransform permutation1D = new SingleDimensionPermutationTransform( permutationArray, 3, 3, 2 );
				SingleDimensionLUTRealTransform lut1D             = new SingleDimensionLUTRealTransform( sortedTransform, 3, 3, 2 );
				
				ImageStack transformedStack = 
						generateStack( 
								generateTransformed( stack, permutation1D, lut1D, new FloatType( Float.NaN ) ),
								stackImp.getWidth(),
								stackImp.getHeight(),
								(int)stackImp.getStackSize(),
								renderingZScale
								)
								;
				
				ImagePlus resultImp = new ImagePlus( "Warped image stack", transformedStack );
				resultImp.show();
				
				IJ.log( "Rendered warped image stack." );
			}
			
		}

	}
	
	public static RandomAccessibleInterval< DoubleType > wrapDouble( ImagePlus input ) {
		return new ConvertedRandomAccessibleInterval< FloatType, DoubleType >( ImageJFunctions.wrapFloat( input ), new RealDoubleConverter< FloatType >(), new DoubleType() );
	}
	
	public static ImagePlus normalize( ImagePlus input ) {
		FloatProcessor fp = input.getProcessor().convertToFloatProcessor();
		FloatStatistics stat = new FloatStatistics( fp );
		float[] array = (float[])fp.getPixels();
		for ( int i = 0; i < array.length; ++i )
			array[i] /= stat.max;
		return input;
	}
	
	public static RandomAccessibleInterval< DoubleType > normalizeAndWrap( ImagePlus input ) {
		return wrapDouble( normalize( input ) );
	}
	
	
	public static FloatProcessor calculateSimilarityMatrix( ImagePlus input, int range ) {
		GenericDialog dialog = new GenericDialog( "Choose similiarity calculation method" );
		dialog.addChoice("Similarity_method :", new String[]{ "NCC (aligned)" }, "NCC (aligned)" );
		dialog.showDialog();
		
		if ( dialog.wasCanceled() )
			return null;
		
		int method = dialog.getNextChoiceIndex();
		FloatProcessor matrix = createEmptyMatrix( input.getStack().getSize() );
		
		boolean similarityCalculationWasSuccessful = false;
		switch ( method ) {
		case 1:
			similarityCalculationWasSuccessful = invokeSIFT( input, range, matrix ); // not implemented yet
		default:
			similarityCalculationWasSuccessful = invokeNCC( input, range, matrix );
		}
		if ( similarityCalculationWasSuccessful )
			return matrix;
		else
			return null;
	}
	
	
	public static void main(String[] args) {
		new ImageJ();
//		ImagePlus imp = new ImagePlus("/data/hanslovskyp/davi_toy_set/substacks/shuffle/03/data/data.tif");
		ImagePlus imp = new FolderOpener().openFolder("/data/hanslovskyp/forPhilipp/substacks/03/data/");
		imp.show();
		new ZPositionCorrection().run( "" );
	}
	
	
	public static boolean invokeSIFT( ImagePlus input, int range, FloatProcessor matrix ) {
		// TODO IMPLEMENT
		return false;
	}
	
	
	public static boolean invokeNCC( ImagePlus input, final int range, final FloatProcessor matrix ) {
		new ImageConverter( input ).convertToGray32();
		ImageStack stackSource = input.getStack();
		
		GenericDialog dialog = new GenericDialog( "NCC options" );
		dialog.addNumericField( "Scale xy before similarity calculation", 1.0, 3 );
		dialog.showDialog();
		if ( dialog.wasCanceled() )
			return false;
		
		double xyScale = dialog.getNextNumber();
		
		final ImageStack stack = xyScale == 1.0 ? stackSource : downsampleStack( stackSource, xyScale );
		final int height = input.getStackSize();
		final int nThreads = Runtime.getRuntime().availableProcessors();
		ArrayList<Callable<Void>> callables = new ArrayList< Callable< Void > >();
		for ( int i = 0; i < height; ++i ) {
			final int finalI = i;
			callables.add( new Callable<Void>() {

				@Override
				public Void call() throws Exception {
					for ( int k = finalI + 1; k - finalI <= range && k < height; ++k ) {
						float val = new RealSumFloatNCC( (float[])stack.getProcessor( finalI + 1 ).getPixels(), (float[])stack.getProcessor( k + 1 ).getPixels() ).call().floatValue();
						matrix.setf( finalI, k, (float)val );
						matrix.setf( k, finalI, (float)val );
					}
					return null;
				}
			});
		}
		ExecutorService es = Executors.newFixedThreadPool( nThreads );
		try {
			es.invokeAll( callables );
		} catch (InterruptedException e) {
			e.printStackTrace();
			return false;
		}
		return true;
	}
	
	
	public static ImageStack downsampleStack( ImageStack stackSource, double xyScale ) {
		ImageStack stack = new ImageStack((int)Math.round( stackSource.getWidth()*xyScale), (int)Math.round( stackSource.getHeight()*xyScale));
		for ( int z = 1; z <= stackSource.getSize(); ++z ) {
			stack.addSlice(Filter.createDownsampled(
	                stackSource.getProcessor(z),
	    	        xyScale,
	    	        0.5f,
	                0.5f));
		}
		return stack;
	}
	
	
	public static FloatProcessor createEmptyMatrix( int height ) {
		FloatProcessor matrix = new FloatProcessor( height, height );
		matrix.add( Double.NaN );
		for ( int i = 0; i < height; ++i )
			matrix.setf( i, i, 1.0f );
		return matrix;
	}

	
	public static ImagePlus getFileFromOption( String path ) {
		return path.equals( "" ) ? IJ.getImage() : 
			( new File( path ).isDirectory() ? FolderOpener.open( path ) : new ImagePlus( path ) );
	}
	
	
	public static < T extends RealType< T > > RealRandomAccessible< T > generateTransformed( 
			RandomAccessibleInterval< T > input,
			Transform permutation,
			InvertibleRealTransform lut,
			T dummy
			) {
		dummy.setReal( Double.NaN );
		IntervalView<T> permuted = Views.interval( new TransformView<T>( input, permutation ), input );
		RealRandomAccessible< T > interpolated = Views.interpolate( Views.extendValue( permuted, dummy ), new NLinearInterpolatorFactory< T >() );
		return RealViews.transformReal( interpolated, lut );
	}
	
	
	public static < T extends RealType< T > > ImageStack generateStack( 
			RealRandomAccessible< T > input, 
			final int width, 
			final int height, 
			final int size,
			final double zScale ) {
		Scale3D scaleTransform = new Scale3D( 1.0, 1.0, zScale );
		RealTransformRealRandomAccessible<T, InverseRealTransform> scaledInput = RealViews.transformReal( input, scaleTransform );
		int scaledSize = (int) ( size * zScale );
		return generateStack( scaledInput, width, height, scaledSize );
	}
	
	
	public static < T extends RealType< T > > ImageStack generateStack( 
			RealRandomAccessible< T > input, 
			final int width, 
			final int height, 
			final int size ) {
		final ImageStack stack = new ImageStack( width, height, size);
		int nThreads = Runtime.getRuntime().availableProcessors();
		ExecutorService es = Executors.newFixedThreadPool( nThreads );
		ArrayList<Callable<Void>> callables = new ArrayList< Callable< Void > >();
		for ( int z = 0; z < size; ++z ) {
			final int zeroBased = z;
			final int oneBased  = z + 1;
			final RandomAccess<T> access = Views.raster( input ).randomAccess();
			
			access.setPosition( zeroBased, 2 ); // set z
			
			
			callables.add( new Callable<Void>() {

				@Override
				public Void call() throws Exception {
					final FloatProcessor fp = new FloatProcessor( width, height );
					for ( int x = 0; x < width; ++x ) {
						access.setPosition( x, 0 );
						for ( int y = 0; y < height; ++y ) {
							access.setPosition( y, 1 );
							fp.setf( x, y, access.get().getRealFloat() );
						}
					}
					stack.setProcessor( fp, oneBased );
					return null;
				}
			});
		}
		
		try {
			es.invokeAll( callables );
		} catch (InterruptedException e) {
			// TODO Auto-generated catch block
			e.printStackTrace();
		}
		
		return stack;
	}

}<|MERGE_RESOLUTION|>--- conflicted
+++ resolved
@@ -11,18 +11,9 @@
 import ij.process.FloatProcessor;
 import ij.process.FloatStatistics;
 import ij.process.ImageConverter;
-
-import java.io.File;
-import java.util.ArrayList;
-import java.util.Arrays;
-import java.util.concurrent.Callable;
-import java.util.concurrent.ExecutorService;
-import java.util.concurrent.Executors;
-
 import mpicbg.ij.util.Filter;
 import mpicbg.models.IllDefinedDataPointsException;
 import mpicbg.models.NotEnoughDataPointsException;
-import mpicbg.models.TranslationModel1D;
 import net.imglib2.RandomAccess;
 import net.imglib2.RandomAccessibleInterval;
 import net.imglib2.RealRandomAccessible;
@@ -30,11 +21,7 @@
 import net.imglib2.converter.read.ConvertedRandomAccessibleInterval;
 import net.imglib2.img.display.imagej.ImageJFunctions;
 import net.imglib2.interpolation.randomaccess.NLinearInterpolatorFactory;
-import net.imglib2.realtransform.InverseRealTransform;
-import net.imglib2.realtransform.InvertibleRealTransform;
-import net.imglib2.realtransform.RealTransformRealRandomAccessible;
-import net.imglib2.realtransform.RealViews;
-import net.imglib2.realtransform.Scale3D;
+import net.imglib2.realtransform.*;
 import net.imglib2.transform.Transform;
 import net.imglib2.type.numeric.RealType;
 import net.imglib2.type.numeric.real.DoubleType;
@@ -42,7 +29,6 @@
 import net.imglib2.view.IntervalView;
 import net.imglib2.view.TransformView;
 import net.imglib2.view.Views;
-
 import org.janelia.thickness.inference.InferFromMatrix;
 import org.janelia.thickness.inference.Options;
 import org.janelia.thickness.inference.fits.CorrelationFitAverage;
@@ -53,6 +39,13 @@
 import org.janelia.thickness.lut.SingleDimensionPermutationTransform;
 import org.janelia.thickness.mediator.OpinionMediatorWeightedAverage;
 import org.janelia.utility.arrays.ArraySortedIndices;
+
+import java.io.File;
+import java.util.ArrayList;
+import java.util.Arrays;
+import java.util.concurrent.Callable;
+import java.util.concurrent.ExecutorService;
+import java.util.concurrent.Executors;
 
 /**
  * @author Philipp Hanslovsky <hanslovskyp@janelia.hhmi.org>
@@ -95,13 +88,9 @@
 		options.multiplierEstimationIterations        = (int) dialog.getNextNumber();
 		options.multiplierGenerationRegularizerWeight = dialog.getNextNumber();
 		options.withReorder                           = dialog.getNextBoolean();
-<<<<<<< HEAD
 		options.forceMonotonicity                     = !options.withReorder;
-		options.minimumSectionThickness               = 0.0;
-=======
-		options.forceMontonicity                      = !options.withReorder;
 		options.minimumSectionThickness               = 1e-9;
->>>>>>> de287a0d
+		options.withRegularization                    = true;
 		
 		FloatProcessor matrixFp = inputIsMatrix ? 
 				normalize( input ).getProcessor().convertToFloatProcessor() : 
