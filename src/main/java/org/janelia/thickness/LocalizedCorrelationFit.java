--- conflicted
+++ resolved
@@ -116,22 +116,14 @@
 //				System.out.println( "a1="+a1 + ",min1="+currentMin1);
 //				System.out.println( "a2="+a2 + ",min2="+currentMin2 );
 
-<<<<<<< HEAD
-				if ( ( ! Double.isNaN( a1 ) ) && ( a1 > 0.0 ) && ( !forceMontonicity || ( a1 < currentMin1 ) ) )
-=======
 				if ( ( ! Double.isNaN( a1 ) ) && ( a1 > 0.0 ) && !( forceMonotonicity && a1 > currentMin1 ) )
->>>>>>> a20a9ccb
 				{
 					currentMin1 = a1;
 					for ( int modelIndex = 0; modelIndex < currentAssignment.length; ++modelIndex )
 						samples.get( modelIndex ).get( k ).add( new PointMatch( new Point( ONE_DIMENSION_ZERO_POSITION ), new Point( new double[]{ a1 } ) ) );
 				}
 
-<<<<<<< HEAD
-				if ( ( ! Double.isNaN( a2 ) ) && ( a2 > 0.0 ) && ( !forceMontonicity || ( a2 < currentMin2 ) ) )
-=======
 				if ( ( ! Double.isNaN( a2 ) ) && ( a2 > 0.0 ) && !( forceMonotonicity && a2 > currentMin2 ) )
->>>>>>> a20a9ccb
 				{
 					final int index = i - k;
 					currentMin2 = a2;
