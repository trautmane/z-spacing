--- conflicted
+++ resolved
@@ -6,11 +6,7 @@
 	<parent>
 		<groupId>org.scijava</groupId>
 		<artifactId>pom-scijava</artifactId>
-<<<<<<< HEAD
 		<version>23.1.1</version>
-=======
-		<version>17.1.1</version>
->>>>>>> 48bdb39b
 		<relativePath />
 	</parent>
 
